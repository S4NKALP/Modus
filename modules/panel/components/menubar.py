--- conflicted
+++ resolved
@@ -367,11 +367,6 @@
             self.dropdown_system.global_menu_button_help,
         ]
 
-<<<<<<< HEAD
-    def show_system_dropdown(self, _):
-        """Show the system dropdown menu"""
-        self.dropdown_system.menu_button_dropdown.toggle_mousecapture()
-=======
     def show_system_dropdown(self, imac_button):
         self.dropdown_system.menu_button_dropdown.child_window.set_pointing_to(
             imac_button
@@ -380,5 +375,4 @@
         if mouse_capture.is_visible():
             mouse_capture.set_child_window_visible(False)
         else:
-            mouse_capture.set_child_window_visible(True)
->>>>>>> 455604de
+            mouse_capture.set_child_window_visible(True)