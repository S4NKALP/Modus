from gi.repository import GLib, Gtk
import gi
import math

gi.require_version("Gtk", "3.0")

# TODO: UsE BETTER APPROACH IF POSSIBLE


class AnimationManager:
    _instance = None
    _animating_widgets = set()
    _timer_id = None
    _containers_to_redraw = set()

    @classmethod
    def get_instance(cls):
        if cls._instance is None:
            cls._instance = cls()
        return cls._instance

    def add_widget(self, widget):
        self._animating_widgets.add(widget)
        if self._timer_id is None:
            # Use 120 FPS for ultra-smooth animations like macOS
            self._timer_id = GLib.timeout_add(8, self._animate_all)  # 120 FPS

    def remove_widget(self, widget):
        self._animating_widgets.discard(widget)
        if not self._animating_widgets and self._timer_id:
            # Stop timer when no widgets are animating
            GLib.source_remove(self._timer_id)
            self._timer_id = None
            # Clear any pending redraws
            self._containers_to_redraw.clear()

    def _animate_all(self):
        # Clear previous frame's redraw queue
        self._containers_to_redraw.clear()

        widgets_to_remove = []

        # Process all animations in a single frame
        for widget in list(self._animating_widgets):
            if not widget._calculate_position():
                widgets_to_remove.append(widget)
            else:
                container = widget._get_container_for_redraw()
                if container:
                    self._containers_to_redraw.add(container)

        # Apply all position changes at once to prevent conflicts
        for widget in self._animating_widgets:
            widget._apply_position()

        # Batch redraw calls to minimize performance impact
        for container in self._containers_to_redraw:
            container.queue_draw()

        # Remove completed animations
        for widget in widgets_to_remove:
            self.remove_widget(widget)

        return len(self._animating_widgets) > 0  # Continue if widgets remain

    def get_active_widget_count(self):
        """Return the number of currently animating widgets"""
        return len(self._animating_widgets)

    def _get_optimal_interval(self):
        """Keep consistent 120 FPS for macOS-like smoothness"""
        return 8  # 120 FPS

    def _start_timer(self):
        interval = self._get_optimal_interval()
        self._timer_id = GLib.timeout_add(interval, self._animate_all)

    def _adjust_frame_rate(self):
        # No need to adjust frame rate anymore - keep it consistent
        pass


class MacOSEasing:
    """macOS-style easing functions for natural motion"""

    @staticmethod
    def ease_out_expo(t):
        """Exponential ease out - fast start, slow end"""
        return 1 - math.pow(2, -10 * t) if t != 1 else 1

    @staticmethod
    def ease_in_out_quart(t):
        """Quartic ease in-out for smooth acceleration/deceleration"""
        return 8 * t * t * t * t if t < 0.5 else 1 - math.pow(-2 * t + 2, 4) / 2

    @staticmethod
    def ease_out_back(t):
        """Back ease out for slight overshoot effect"""
        c1 = 1.70158
        c3 = c1 + 1
        return 1 + c3 * math.pow(t - 1, 3) + c1 * math.pow(t - 1, 2)

    @staticmethod
    def ease_out_cubic_bezier(t):
        """Custom cubic bezier similar to macOS default (0.25, 0.1, 0.25, 1.0)"""
        # Approximation of cubic-bezier(0.25, 0.1, 0.25, 1.0)
        return t * t * t * (t * (6 * t - 15) + 10)

    @staticmethod
    def ease_in_cubic(t):
        """Cubic ease in for smooth acceleration"""
        return t * t * t

    @staticmethod
    def ease_out_quint(t):
        """Quintic ease out for very smooth deceleration"""
        return 1 - math.pow(1 - t, 5)


class SlideRevealer(Gtk.Overlay):
    def __init__(self, child: Gtk.Widget, direction="right", duration=350, size=None):
        super().__init__()

        self.child = child
        self.direction = direction
        self.duration = duration  # Slightly faster for snappier feel
        self.fixed_size = size
        self._revealed = False
        self._animating = False
        self._start_time = None
        self._show_animation = False
        self._pending_position = None
        # Use float for sub-pixel positioning
        self._current_position = (0.0, 0.0)
        self._animation_id = None  # Track individual animation instances

        self._fixed = Gtk.Fixed()
        self._fixed.set_has_window(False)
        self._fixed.add(child)
        self.add_overlay(self._fixed)

        if self.fixed_size:
            self.set_size_request(self.fixed_size[0], self.fixed_size[1])
            child.hide()
            self.show_all()
        else:
            child.connect("size-allocate", self._on_size_allocate)
            child.hide()
            self.show_all()

    def _on_size_allocate(self, _widget, allocation):
        if not self.fixed_size:
            current_req = self.get_size_request()
            if (
                current_req[0] != allocation.width
                or current_req[1] != allocation.height
            ):
                self.set_size_request(allocation.width, allocation.height)

    def set_reveal_child(self, reveal: bool):
        if reveal:
            self.reveal()
        else:
            self.hide()

    def reveal(self):
        if self._revealed and not self._animating:
            return
        self._revealed = True
        self._start_animation(show=True)

    def hide(self):
        if not self._revealed and not self._animating:
            return
        self._revealed = False
        self._start_animation(show=False)

    def _start_animation(self, show: bool):
        # Stop any existing animation for this widget
        if self._animating:
            AnimationManager.get_instance().remove_widget(self)

        self._cached_dimensions = self._get_dimensions()
        if self._cached_dimensions[0] == 0 or self._cached_dimensions[1] == 0:
            self._animating = False
            return

        # Use high-precision monotonic time for smooth animations
        self._start_time = GLib.get_monotonic_time()
        self._animating = True
        self._show_animation = show
        self._animation_id = id(self)  # Unique ID for this animation instance

        if show:
            self.child.show()
            pos = self._get_offscreen_pos_cached()
            self._current_position = (float(pos[0]), float(pos[1]))
            self._fixed.move(self.child, int(pos[0]), int(pos[1]))
<<<<<<< HEAD

        def start_with_dimensions():
            AnimationManager.get_instance().add_widget(self)
            return False
=======
>>>>>>> 237ed183

        AnimationManager.get_instance().add_widget(self)

    def _calculate_position(self):
        if not self._animating:
            return False

        elapsed = (GLib.get_monotonic_time() - self._start_time) / 1000
        t = min(elapsed / self.duration, 1.0)

        # Use different easing functions for better smoothness
        if self._show_animation:
            # Use quintic ease out for very smooth revealing
            eased = MacOSEasing.ease_out_quint(t)
        else:
            # Use cubic ease in for smooth hiding
            eased = MacOSEasing.ease_in_cubic(t)

        self._pending_position = self._get_position_at_progress_cached(eased)

        if t >= 1.0:
            self._animating = False
            self._cached_dimensions = None
            self._animation_id = None
            if not self._show_animation:
                GLib.idle_add(lambda: self.child.hide())
            return False
        return True

    def _apply_position(self):
        if self._pending_position:
            x, y = self._pending_position
            # Use sub-pixel positioning for smoother motion
            self._current_position = (x, y)
            # Round to nearest pixel for actual positioning
            pixel_x, pixel_y = int(round(x)), int(round(y))
            self._fixed.move(self.child, pixel_x, pixel_y)
            self._pending_position = None

    def _get_container_for_redraw(self):
        return self

    def _get_dimensions(self):
        if self.fixed_size:
            return self.fixed_size
        else:
            alloc = self.child.get_allocation()
            return alloc.width, alloc.height

    def _get_offscreen_pos_cached(self):
        w, h = self._cached_dimensions
        if self.direction == "left":
            return -w, 0
        elif self.direction == "right":
            return w, 0
        elif self.direction == "top":
            return 0, -h
        elif self.direction == "bottom":
            return 0, h
        return 0, 0

    def _get_position_at_progress_cached(self, progress):
        w, h = self._cached_dimensions
        if self._show_animation:
            # Showing animation: slide from offscreen to onscreen (0,0)
            if self.direction == "left":
                return -w + w * progress, 0.0
            elif self.direction == "right":
                return w - w * progress, 0.0
            elif self.direction == "top":
                return 0.0, -h + h * progress
            elif self.direction == "bottom":
                return 0.0, h - h * progress
        else:
            # Hiding animation: slide from onscreen (0,0) to offscreen
            if self.direction == "left":
                return -w * progress, 0.0  # Slide left (negative x)
            elif self.direction == "right":
                return w * progress, 0.0  # Slide right (positive x)
            elif self.direction == "top":
                return 0.0, -h * progress  # Slide up (negative y)
            elif self.direction == "bottom":
                return 0.0, h * progress  # Slide down (positive y)
        return 0.0, 0.0

    def set_slide_direction(self, direction):
        self.direction = direction

    def is_revealed(self):
        return self._revealed

    def is_animating(self):
        return self._animating

    def get_child_revealed(self):
        return self._revealed

    def stop_animation(self):
        if self._animating:
            AnimationManager.get_instance().remove_widget(self)
            self._animating = False
            self._cached_dimensions = None
            self._animation_id = None

    def destroy(self):
        self.stop_animation()
        super().destroy()<|MERGE_RESOLUTION|>--- conflicted
+++ resolved
@@ -24,6 +24,7 @@
         if self._timer_id is None:
             # Use 120 FPS for ultra-smooth animations like macOS
             self._timer_id = GLib.timeout_add(8, self._animate_all)  # 120 FPS
+
 
     def remove_widget(self, widget):
         self._animating_widgets.discard(widget)
@@ -39,7 +40,7 @@
         self._containers_to_redraw.clear()
 
         widgets_to_remove = []
-
+        
         # Process all animations in a single frame
         for widget in list(self._animating_widgets):
             if not widget._calculate_position():
@@ -71,6 +72,7 @@
         """Keep consistent 120 FPS for macOS-like smoothness"""
         return 8  # 120 FPS
 
+
     def _start_timer(self):
         interval = self._get_optimal_interval()
         self._timer_id = GLib.timeout_add(interval, self._animate_all)
@@ -82,35 +84,35 @@
 
 class MacOSEasing:
     """macOS-style easing functions for natural motion"""
-
+    
     @staticmethod
     def ease_out_expo(t):
         """Exponential ease out - fast start, slow end"""
         return 1 - math.pow(2, -10 * t) if t != 1 else 1
-
+    
     @staticmethod
     def ease_in_out_quart(t):
         """Quartic ease in-out for smooth acceleration/deceleration"""
         return 8 * t * t * t * t if t < 0.5 else 1 - math.pow(-2 * t + 2, 4) / 2
-
+    
     @staticmethod
     def ease_out_back(t):
         """Back ease out for slight overshoot effect"""
         c1 = 1.70158
         c3 = c1 + 1
         return 1 + c3 * math.pow(t - 1, 3) + c1 * math.pow(t - 1, 2)
-
+    
     @staticmethod
     def ease_out_cubic_bezier(t):
         """Custom cubic bezier similar to macOS default (0.25, 0.1, 0.25, 1.0)"""
         # Approximation of cubic-bezier(0.25, 0.1, 0.25, 1.0)
         return t * t * t * (t * (6 * t - 15) + 10)
-
+    
     @staticmethod
     def ease_in_cubic(t):
         """Cubic ease in for smooth acceleration"""
         return t * t * t
-
+    
     @staticmethod
     def ease_out_quint(t):
         """Quintic ease out for very smooth deceleration"""
@@ -130,8 +132,7 @@
         self._start_time = None
         self._show_animation = False
         self._pending_position = None
-        # Use float for sub-pixel positioning
-        self._current_position = (0.0, 0.0)
+        self._current_position = (0.0, 0.0)  # Use float for sub-pixel positioning
         self._animation_id = None  # Track individual animation instances
 
         self._fixed = Gtk.Fixed()
@@ -167,7 +168,16 @@
         if self._revealed and not self._animating:
             return
         self._revealed = True
-        self._start_animation(show=True)
+
+        # Ensure widget is properly laid out before starting animation
+        if self.get_realized():
+            self._start_animation(show=True)
+        else:
+            # Wait for widget to be realized
+            def on_realize(*_):
+                self._start_animation(show=True)
+                self.disconnect_by_func(on_realize)
+            self.connect("realize", on_realize)
 
     def hide(self):
         if not self._revealed and not self._animating:
@@ -196,15 +206,13 @@
             pos = self._get_offscreen_pos_cached()
             self._current_position = (float(pos[0]), float(pos[1]))
             self._fixed.move(self.child, int(pos[0]), int(pos[1]))
-<<<<<<< HEAD
 
         def start_with_dimensions():
             AnimationManager.get_instance().add_widget(self)
             return False
-=======
->>>>>>> 237ed183
-
-        AnimationManager.get_instance().add_widget(self)
+
+        # Use idle_add to ensure layout is complete
+        GLib.idle_add(start_with_dimensions)
 
     def _calculate_position(self):
         if not self._animating:
