--- conflicted
+++ resolved
@@ -1,15 +1,7 @@
 #panel {
-<<<<<<< HEAD
   background-color: alpha(#010101, 0.1);
   border-bottom: 1px solid alpha(#010101, 0.025);
   transition: all 120ms ease-in-out;
-=======
-
-  background-color: alpha(#010101, 0.1);
-  border-bottom: 1px solid alpha(#010101, 0.025);
-  transition: all 120ms ease-in-out;
-
->>>>>>> 939d7b4b
 }
 
 #panel-icon {
@@ -85,28 +77,11 @@
   background: radial-gradient(alpha(#aaa, 0) 0%, transparent, transparent);
   transition: all 100ms ease-in-out;
 }
-<<<<<<< HEAD
 
 .button:hover {
   background: radial-gradient(alpha(#aaa, 0.2) 100%, transparent, transparent);
 }
 
-/* .button.active { */
-/*   background: radial-gradient(alpha(#aaa, 0.2) 100%, transparent, transparent); */
-/* } */
-
-=======
-
-.button:hover {
-  background: radial-gradient(alpha(#aaa, 0.2) 100%, transparent, transparent);
-}
-
-/* .button.active { */
-/*   background: radial-gradient(alpha(#aaa, 0.2) 100%, transparent, transparent); */
-/* } */
-
->>>>>>> 939d7b4b
-/* EnvSH Button */
 
 #modus-button label {
   font-size: 17px;
